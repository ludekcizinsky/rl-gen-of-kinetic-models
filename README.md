# rl-gen-of-kinetic-models
Generation of kinetic models using RL.


## Setting up docker container

### On node provided by Ilias 

First, pull the image from the Docker registry (this should be already done, but just in case):

```bash
sudo docker pull ludekcizinsky/renaissance_with_ml:latest
```

Next, in your home directory, create a directory for the output as well as installing the dependencies. For instance:

```bash
mkdir -p /home/rl_team/ludek/output
mkdir -p /home/rl_team/python_packages
```

Make sure that the folders are writable by the user:

```bash
chmod -R 777 /home/rl_team/ludek/output
chmod -R 777 /home/rl_team/python_packages
```

Next, visit your w&b user setting, and copy your API key. Then add it to your `.netrc` as follows:

```bash
machine api.wandb.ai
  login user
  password <your_api_key>
```

For instance, I save mine at `/home/rl_team/ludek/.netrc`.

Assuming you have cloned our rl repo and you are currently in it, you can start the docker container using the below command. Make sure to change the output directory to the one you created earlier, 
and the python packages directory to the one you created earlier (do not change the paths within the container). Finally, double check that you also mount the `.netrc` file (I include mine in the command below):

```bash
sudo docker run --rm -it -v "$(pwd)":/home/renaissance/work -v "/home/rl_team/ludek/output:/home/renaissance/output" -v "/home/rl_team/python_packages:/home/renaissance/.local" "/home/rl_team/ludek/.netrc:/home/renaissance/.netrc" ludekcizinsky/renaissance_with_ml
```

Finally, since we have to work with python 3.6, we have to downgrade weights and biases:

```bash
pip install wandb==0.15.11
```

If things go well, you should be able to execute the following command to check if the image is working:

```bash
python -c "import skimpy; import torch;print('Success')"
```

### Izar (if you have access, then recommended)

First, pull the image from the Docker registry using apptainer (takes a couple of minutes):

```bash
mkdir -p /scratch/izar/$USER/images
apptainer pull /scratch/izar/$USER/images/renaissance_with_ml.sif docker://ludekcizinsky/renaissance_with_ml:latest
```

Then, you can run the image with the following command:

```bash
mkdir -p /scratch/izar/$USER/rl-for-kinetics/output
apptainer shell --nv --bind "$(pwd)":/home/renaissance/work --bind "/scratch/izar/$USER/rl-for-kinetics/output:/home/renaissance/output" /scratch/izar/$USER/images/renaissance_with_ml.sif
```

If things go well, you should be able to execute the following command to check if the image is working:

```bash
python -c "import skimpy; import torch;print('Success')"
```

<<<<<<< HEAD
Finally, note that you can use GPU to speed up the training. In the config, set `device: cuda`.

### On node provided by Ilias

Assuming you have Docker desktop installed, you can run the following commands to pull the image locally (takes a couple of minutes):

```bash
docker pull ludekcizinsky/renaissance_with_ml:latest
```

Then, start the docker container using the below command (make sure to change the path `path_to_local_output` accordingly):

```bash
sudo docker run --rm -it -u $(id -u):$(id -g) -v "$(pwd)":/home/renaissance/work ludekcizinsky/renaissance_with_ml
```

If things go well, you should be able to execute the following command to check if the image is working:

```bash
python -c "import skimpy; import torch;print('Success')"
```

=======
>>>>>>> 21c7f250
## Running the code

### Baseline code

Once you have the Docker container running, you can run the original baseline code as follows:

```bash
cd renaissance
python 1-renaissance.py
```

### RL code

To run the training with default configuration (see `configs/train.yaml`), you can use the following command:

```bash
python train.py
```

In practice, however, you want to experiment with different configurations. You can override the default configuration by using the following command:

```bash
python train.py method.actor_lr=1e-4 method.latent_dim=256
```

<|MERGE_RESOLUTION|>--- conflicted
+++ resolved
@@ -40,7 +40,7 @@
 and the python packages directory to the one you created earlier (do not change the paths within the container). Finally, double check that you also mount the `.netrc` file (I include mine in the command below):
 
 ```bash
-sudo docker run --rm -it -v "$(pwd)":/home/renaissance/work -v "/home/rl_team/ludek/output:/home/renaissance/output" -v "/home/rl_team/python_packages:/home/renaissance/.local" "/home/rl_team/ludek/.netrc:/home/renaissance/.netrc" ludekcizinsky/renaissance_with_ml
+sudo docker run --rm -it -v "$(pwd)":/home/renaissance/work -v "/home/rl_team/ludek/output:/home/renaissance/output" -v "/home/rl_team/python_packages:/home/renaissance/.local" -v "/home/rl_team/ludek/.netrc:/home/renaissance/.netrc" ludekcizinsky/renaissance_with_ml
 ```
 
 Finally, since we have to work with python 3.6, we have to downgrade weights and biases:
@@ -77,31 +77,8 @@
 python -c "import skimpy; import torch;print('Success')"
 ```
 
-<<<<<<< HEAD
 Finally, note that you can use GPU to speed up the training. In the config, set `device: cuda`.
 
-### On node provided by Ilias
-
-Assuming you have Docker desktop installed, you can run the following commands to pull the image locally (takes a couple of minutes):
-
-```bash
-docker pull ludekcizinsky/renaissance_with_ml:latest
-```
-
-Then, start the docker container using the below command (make sure to change the path `path_to_local_output` accordingly):
-
-```bash
-sudo docker run --rm -it -u $(id -u):$(id -g) -v "$(pwd)":/home/renaissance/work ludekcizinsky/renaissance_with_ml
-```
-
-If things go well, you should be able to execute the following command to check if the image is working:
-
-```bash
-python -c "import skimpy; import torch;print('Success')"
-```
-
-=======
->>>>>>> 21c7f250
 ## Running the code
 
 ### Baseline code
