defaults:
  - method: refinement_ppo
  - lr_scheduler: cosine
  - _self_

seed: 42
device: cuda
launch_cmd: null # will be set at runtime dynamically

# for now ignore, we don't use wandb yet
logger:
  project: rl-renaissance
  entity: ludekcizinsky
  tags: [baseline]


paths:
  names_km: data/varma_ecoli_shikki/parameter_names_km_fdp1.pkl
  output_dir: /home/renaissance/work/output 
  met_model_name: varma_ecoli_shikki

constraints:
  # minimum value of generated Kms = exp(-25)
  min_km: -25 
  # maximum value of generated Kms = exp(3)
  max_km: 3

  # index of the steady state to generate kinetic models around (there are 5000 steady states in the data provided)
  ss_idx: 1712

reward:
  # eigenvalue partition between valid and invalid models
  eig_partition: -2.5
  intermediate_steps_weight: 1.0

env:
  # Initial mean and std the normal distribution for p0
  p0_init_mean: 0
  p0_init_std: 1
  # Total number of kinetic parameters
  p_size: 384 
  action_scale: 1.0

training:
  num_episodes: 100
  max_steps_per_episode: 10
  batch_size: 25
  num_epochs: 10
  max_grad_norm: 0.5
<<<<<<< HEAD
  n_dist_samples: 1
=======
  save_trained_models: true
>>>>>>> d25b3163


# Just to let Hydra know where to save the config file
hydra:
  run:
    dir: ${paths.output_dir}/${now:%Y-%m-%d}_${now:%H-%M-%S}
  job:
    chdir: False<|MERGE_RESOLUTION|>--- conflicted
+++ resolved
@@ -39,6 +39,7 @@
   p0_init_std: 1
   # Total number of kinetic parameters
   p_size: 384 
+  # We update next state as x_new = x + action * action_scale
   action_scale: 1.0
 
 training:
@@ -47,11 +48,10 @@
   batch_size: 25
   num_epochs: 10
   max_grad_norm: 0.5
-<<<<<<< HEAD
-  n_dist_samples: 1
-=======
   save_trained_models: true
->>>>>>> d25b3163
+  # number of samples to get the end of the final episode to estimate the reward of the final action
+  # 1 = no sampling -> baseline
+  n_dist_samples: 1 
 
 
 # Just to let Hydra know where to save the config file
