--- conflicted
+++ resolved
@@ -1,6 +1,8 @@
 import torch
 import wandb
 import numpy as np
+
+
 class KineticEnv:
     def __init__(self, cfg, reward_fn):
         """
@@ -11,13 +13,9 @@
         self.max_val = cfg.constraints.max_km
         self.reward_fn = reward_fn
         self.max_steps = cfg.training.max_steps_per_episode
-<<<<<<< HEAD
-        self.device = cfg.device
-        self.action_scale = cfg.env.action_scale
-=======
         self.eig_cutoff = cfg.reward.eig_partition
         self.device = torch.device("cpu")
->>>>>>> d25b3163
+        self.action_scale = cfg.env.action_scale
 
         self._reset_generator = torch.Generator()
         self._reset_generator.manual_seed(cfg.seed)
@@ -51,9 +49,9 @@
         Returns:
             next_state (Tensor), reward (float), done (bool)
         """
+        # update state
         action = action.to(self.device)
         action = self.action_scale * action
-        # update and clamp
         self.state = (self.state + action).clamp(
             min=self.min_val, max=self.max_val
         )
@@ -85,64 +83,4 @@
 
     def seed(self, seed: int):
         """Set random seed for reproducibility."""
-        torch.manual_seed(seed)
-
-class KineticEnvStateless:
-    def __init__(self, cfg, reward_fn):
-        """
-        Environment for kinetic model parameters refinement.
-        """
-
-        self.param_dim = cfg.env.p_size
-        self.min_val = cfg.constraints.min_km
-        self.max_val = cfg.constraints.max_km
-        self.reward_fn = reward_fn
-        self.max_steps = cfg.training.max_steps_per_episode
-        self.device = cfg.device
-
-        self.state = None
-        self.step_count = 0
-        self.std = cfg.env.p0_init_std
-
-    def reset(self) -> torch.Tensor:
-        """Sample the same deterministic initial params on every reset."""
-        # use the fixed generator to sample initial state
-        self.state = self.std * torch.rand(
-            (self.param_dim,),
-            device=self.device
-        ) * (self.max_val - self.min_val) + self.min_val
-        return self.state.clone()
-
-    def step(self, action: torch.Tensor):
-        """
-        Apply delta-action, clamp to integer bounds, and compute reward.
-
-        Args:
-            action: Tensor of shape (param_dim,) to add to state
-        Returns:
-            next_state (Tensor), reward (float), done (bool)
-        """
-        action = action.to(self.device)
-        # update and clamp
-        action = (action).clamp(
-            min=self.min_val, max=self.max_val
-        )
-
-        # compute black-box reward
-        r = self.reward_fn(action)
-        reward = float(r) if isinstance(r, torch.Tensor) else r
-
-        self.state = self.std * torch.rand(
-            (self.param_dim,),
-            device=self.device
-        ) * (self.max_val - self.min_val) + self.min_val
-
-        return self.state.clone(), reward, None
-
-    def render(self):
-        """Print current state of parameters."""
-        return # TODO: keep the same function signature as the other env
-
-    def seed(self, seed: int):
-        """Set random seed for reproducibility."""
-        return #TODO: keep the same function signature as the other env+        torch.manual_seed(seed)